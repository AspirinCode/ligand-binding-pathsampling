#!/usr/bin/env python
"""
OpenPathSampling simulation of ligand unbinding for CB7:B2 host-guest complex.

"""
################################################################################
# IMPORTS
################################################################################

import numpy as np

from simtk import openmm, unit
from simtk.openmm import app

import openpathsampling as paths
import openpathsampling.engines.openmm as engine

from openmmtools.integrators import VVVRIntegrator

import mdtraj as md

# Import mojo for using units
paths.netcdfplus.dictify.ObjectJSON.safe_modules += ['simtk', 'unit']

################################################################################
# PARAMETERS
################################################################################

receptor_atoms = np.arange(0, 126)
ligand_atoms = np.arange(126, 156)

################################################################################
# MAIN
################################################################################

# Create host-guest test system
print('Creating host-guest system...')
#from openmmtools import testsystems
#testsystem = testsystems.HostGuestVacuum()
#testsystem = testsystems.HostGuestExplicit(nonbondedMethod=openmm.app.CutoffPeriodic)

prmtop = app.AmberPrmtopFile('setup/complex-explicit.prmtop')
inpcrd = app.AmberInpcrdFile('setup/complex-explicit.inpcrd')
system = prmtop.createSystem(nonbondedMethod=app.CutoffPeriodic, constraints=app.HBonds, rigidWater=True, ewaldErrorTolerance=5.0e-5)
topology = prmtop.topology
positions = unit.Quantity(np.array(inpcrd.getPositions() / unit.angstroms), unit.angstroms)

<<<<<<< HEAD
# If system is periodic, equilibrate at 1 atm at 300 K.
if system.usesPeriodicBoundaryConditions():
    print('Equilibrating...')
    import copy
    pressure = 1.0 * unit.atmospheres
    temperature = 300.0 * unit.kelvin
    frequency = 25
    barostat = openmm.MonteCarloBarostat(pressure, temperature, frequency)
    system_with_barostat = copy.deepcopy(system)
    system_with_barostat.addForce(barostat)
    collision_rate = 10.0 / unit.picoseconds
    timestep = 2.0 * unit.femtoseconds
    #integrator = openmm.LangevinIntegrator(temperature, collision_rate, timestep)
    integrator = VVVRIntegrator(temperature, collision_rate, timestep)
    context = openmm.Context(system_with_barostat, integrator)
    context.setPositions(positions)
    niterations = 1
    nsteps = 500
    for iteration in range(niterations):
        print('Iteration %5d / %5d: volume = %8.3f nm^3' % (iteration, niterations, context.getState().getPeriodicBoxVolume() / unit.nanometers**3))
        integrator.step(nsteps)
    positions = context.getState(getPositions=True).getPositions(asNumpy=True)
    box_vectors = context.getState().getPeriodicBoxVectors()
    system.setDefaultPeriodicBoxVectors(*box_vectors)
    del context, integrator, system_with_barostat
=======

# Equilibrate at 1 atm at 300 K.
print('Equilibrating...')
import copy
pressure = 1.0 * unit.atmospheres
temperature = 300.0 * unit.kelvin
temperature_hot = 600.0 * unit.kelvin
frequency = 25
barostat = openmm.MonteCarloBarostat(pressure, temperature, frequency)
system_with_barostat = copy.deepcopy(system)
system_with_barostat.addForce(barostat)
collision_rate = 2.0 / unit.picoseconds
timestep = 2.0 * unit.femtoseconds
integrator = VVVRIntegrator(temperature, collision_rate, timestep)
context = openmm.Context(system_with_barostat, integrator)
context.setPositions(positions)
niterations = 1
nsteps = 500
for iteration in range(niterations):
    context.setVelocitiesToTemperature(temperature)
    print('Iteration %5d / %5d: volume = %8.3f nm^3' % (iteration, niterations, context.getState().getPeriodicBoxVolume() / unit.nanometers**3))
    integrator.step(nsteps)
positions = context.getState(getPositions=True).getPositions(asNumpy=True)
del context, integrator, system_with_barostat
>>>>>>> 346c5052

# Create test system
from collections import namedtuple
LocalTestSystem = namedtuple('LocalTestSystem', ['name', 'system', 'topology', 'positions'])
testsystem = LocalTestSystem(name='CB7:B2', system=system, topology=topology, positions=positions)

# Generate an OpenPathSampling template.
print('Creating template...')
template = engine.snapshot_from_testsystem(testsystem)

print('Creating an integrator...')
integrator = VVVRIntegrator(temperature, collision_rate, timestep)
integrator.setConstraintTolerance(1.0e-6)

print("Selecting a platform...")
platform_name = 'CUDA'
platform = openmm.Platform.getPlatformByName(platform_name)
openmm_properties = {'OpenCLPrecision': 'mixed'}

# Create an engine
print('Creating engine...')
engine_options = {
    'n_frames_max': 1000,
    'platform': platform_name,
    'n_steps_per_frame': 50
}
engine = engine.Engine(
    template.topology,
    system,
    integrator,
    openmm_properties=openmm_properties,
    options=engine_options
)
engine.name = 'default'

# Create a hot engine for generating an initial unbinding path
print('Creating a "hot" engine...')
integrator_hot = VVVRIntegrator(temperature_hot, collision_rate, timestep)
integrator_hot.setConstraintTolerance(1.0e-6)
engine_hot = engine.from_new_options(integrator=integrator_hot)
engine_hot.name = 'hot'

# Select engine mover
paths.EngineMover.engine = engine

# Create storage
print('Initializing storage...')
storage = paths.Storage("host-guest.nc", 'w', template=template)
print storage.save(engine)
print storage.save(engine_hot)

#
platform = engine.simulation.context.getPlatform()
print platform.getName()
platform = engine_hot.simulation.context.getPlatform()
print platform.getName()

# Equilibrate
engine.current_snapshot = template
engine.minimize()
initial_snapshot = engine.current_snapshot

engine_hot.current_snapshot = template
engine_hot.minimize()
initial_snapshot_hot = engine_hot.current_snapshot

storage.tag['cool_template'] = engine.current_snapshot
storage.tag['hot_template'] = engine_hot.current_snapshot

# Define order parameters
# Compute the closest heavy atom distances between receptor and ligand
cv_old = paths.MDTrajFunctionCV(
    name="distance",
    cv_scalarize_numpy_singletons=False, # needed because compute_contacts() does not return a single numpy array
    contacts=[[0,1]],
    f=md.compute_contacts,
    topology=template.topology,
    scheme='closest-heavy',
    ignore_nonprotein=False,
    periodic=False
).with_diskcache()

def distance(snapshot, receptor_atoms, ligand_atoms):
    import numpy as np
    receptor_com = snapshot.xyz[receptor_atoms,:].mean(0)
    ligand_com = snapshot.xyz[ligand_atoms,:].mean(0)
    return np.sqrt(((receptor_com - ligand_com)**2).sum())

cv = paths.CoordinateFunctionCV(
    name="distance",
    f=distance,
    receptor_atoms=receptor_atoms,
    ligand_atoms=ligand_atoms
).with_diskcache()
storage.save([cv])

# State definitions
states = [
    'bound  ',
    'unbound']

max_bound   = 0.05 # nanometers, maximum bound state separation distance
min_unbound = 0.90 # nanometers, minimum unbound state separation distance

print('Creating interfaces...')
ninterfaces = 50
bound = paths.CVDefinedVolume(cv, lambda_min=0.0, lambda_max=max_bound)
unbound = paths.CVDefinedVolume(cv, lambda_min=min_unbound, lambda_max=float("inf"))
interfaces = paths.VolumeInterfaceSet(cv, minvals=0.0, maxvals=np.linspace(max_bound, min_unbound-0.01, ninterfaces))

print('Creating network...')
mistis = paths.MISTISNetwork([(bound, interfaces, unbound)])

initial_trajectory_method = 'bootstrap'
if initial_trajectory_method == 'high-temperature':
    # We are starting in the bound state, so
    # generate high-temperature trajectory that reaches the unbound state
    print('Generating high-temperature trajectory...')
    #ensemble = not (paths.ExitsXEnsemble(bound) & paths.EntersXEnsemble(unbound))
    unbinding_ensemble = paths.AllOutXEnsemble(unbound)
    bridging_ensemble = paths.AllOutXEnsemble(bound) & paths.AllOutXEnsemble(unbound)
    initial_trajectories = list()
    minus_trajectories = list()
    tmp_network = paths.TPSNetwork(bound, unbound)
    attempt = 0
    while (len(initial_trajectories) == 0) or (len(minus_trajectories) == 0):
        print('Attempt %d' % attempt)
        long_trajectory = engine_hot.generate(initial_snapshot_hot, [unbinding_ensemble])
        print('long trajectory:')
        print(long_trajectory)
        distances = np.array([ cv(snapshot) for snapshot in long_trajectory ])
        print(distances)
        # split out the subtrajectory of interest
        initial_trajectories = tmp_network.all_ensembles[0].split(long_trajectory)
        print('initial trajectories:')
        print(initial_trajectories)
        if len(initial_trajectories) > 0:
            distances = np.array([ cv(snapshot) for snapshot in initial_trajectories[0] ])
            print(distances)
        print('minus trajectories')
        minus_trajectories = mistis.minus_ensembles[0].split(long_trajectory)
        print(minus_trajectories)
        if len(minus_trajectories) > 0:
            distances = np.array([ cv(snapshot) for snapshot in minus_trajectories[0] ])
            print(distances)
        attempt += 1
        print('')

        # Create a network to study unbinding paths
        # note the list/tuple structure: that's because this is normally a list of tuples,
        # each tuple representing a transition to study
        scheme = paths.DefaultScheme(mistis, engine=engine)
        sset = scheme.initial_conditions_from_trajectories(initial_trajectories + minus_trajectories)
        print scheme.initial_conditions_report(sset)

elif initial_trajectory_method == 'bootstrap':
    print('Bootstrapping initial trajectory...')
    bootstrap = paths.FullBootstrapping(
        transition=mistis.transitions[(bound, unbound)],
        snapshot=initial_snapshot,
        engine=engine_hot
    )
    #storage.save(bootstrap) # Causes Dataframe error
    initial_sample_set = bootstrap.run()
    initial_trajectories = [s.trajectory for s in initial_sample_set]
    print(initial_trajectories)

    # Set of initial move scheme and total sample set for normal temperature engine
    scheme = paths.DefaultScheme(mistis, engine=engine)
    sset = scheme.initial_conditions_from_trajectories(
        trajectories=initial_trajectories,
        # this strategy is useful for MSTIS Networks and similar ones when generating
        # from a single long trajectory that could contain MinusInterface samples
        strategies = [
            # 1. split and pick shortest and exclude for MinusInterfaceEnsembles
            ('split', {'unique': 'shortest', 'exclude': paths.MinusInterfaceEnsemble}),
            # 2. split and pick median length
            ('split', {'unique': 'median'}),
            # 3. extend-complex (implemented for minus with segments A-X-A)
            'extend-complex',
            # 4. extend-minimal (implemented for minus and tis with crossings A-X)
            'extend-minimal'],
        engine=engine)

    # sset = scheme.initial_conditions_from_trajectories(initial_trajectories)
    # print scheme.initial_conditions_report(sset)
    #
    # # Populate minus ensemble
    # print('Populating the minus ensemble')
    # minus_samples = []
    # for minus in mistis.minus_ensembles:
    #     samp = minus.extend_sample_from_trajectories(
    #         trajectories=sset,
    #         replica=-mistis.minus_ensembles.index(minus)-1,
    #         engine=engine
    #     )
    #     minus_samples.append(samp)
    #
    # sset = sset.apply_samples(minus_samples)
    # print scheme.initial_conditions_report(sset)

else:
    raise Exception('initial trajectory method "%s" unknown' % initial_trajectory_method)

print('Running MISTIS')
mistis_calc = paths.PathSampling(
    storage=storage,
    move_scheme=scheme,
    sample_set=sset
)
mistis_calc.save_frequency = 100

import logging.config
logging.config.fileConfig("logging.conf", disable_existing_loggers=False)
mistis_calc.run(1000)<|MERGE_RESOLUTION|>--- conflicted
+++ resolved
@@ -45,7 +45,6 @@
 topology = prmtop.topology
 positions = unit.Quantity(np.array(inpcrd.getPositions() / unit.angstroms), unit.angstroms)
 
-<<<<<<< HEAD
 # If system is periodic, equilibrate at 1 atm at 300 K.
 if system.usesPeriodicBoundaryConditions():
     print('Equilibrating...')
@@ -71,32 +70,6 @@
     box_vectors = context.getState().getPeriodicBoxVectors()
     system.setDefaultPeriodicBoxVectors(*box_vectors)
     del context, integrator, system_with_barostat
-=======
-
-# Equilibrate at 1 atm at 300 K.
-print('Equilibrating...')
-import copy
-pressure = 1.0 * unit.atmospheres
-temperature = 300.0 * unit.kelvin
-temperature_hot = 600.0 * unit.kelvin
-frequency = 25
-barostat = openmm.MonteCarloBarostat(pressure, temperature, frequency)
-system_with_barostat = copy.deepcopy(system)
-system_with_barostat.addForce(barostat)
-collision_rate = 2.0 / unit.picoseconds
-timestep = 2.0 * unit.femtoseconds
-integrator = VVVRIntegrator(temperature, collision_rate, timestep)
-context = openmm.Context(system_with_barostat, integrator)
-context.setPositions(positions)
-niterations = 1
-nsteps = 500
-for iteration in range(niterations):
-    context.setVelocitiesToTemperature(temperature)
-    print('Iteration %5d / %5d: volume = %8.3f nm^3' % (iteration, niterations, context.getState().getPeriodicBoxVolume() / unit.nanometers**3))
-    integrator.step(nsteps)
-positions = context.getState(getPositions=True).getPositions(asNumpy=True)
-del context, integrator, system_with_barostat
->>>>>>> 346c5052
 
 # Create test system
 from collections import namedtuple
